--- conflicted
+++ resolved
@@ -11,7 +11,6 @@
 export { DefaultTheme } from './lib/output/themes/DefaultTheme';
 export { NavigationItem } from './lib/output/models/NavigationItem';
 export { UrlMapping } from './lib/output/models/UrlMapping';
-<<<<<<< HEAD
 
 export {
     Options,
@@ -21,6 +20,5 @@
     ParameterType,
     TypeDocOptions
 } from './lib/utils/options';
-=======
-export { JSONOutput } from './lib/serialization';
->>>>>>> 5a2fac6e
+
+export { JSONOutput } from './lib/serialization';