--- conflicted
+++ resolved
@@ -30,17 +30,10 @@
             result.children = group.children.map(child => child.id);
         }
 
+        if (group.categories && group.categories.length > 0) {
+            result.categories = group.categories.map(category => this.owner.toObject(category));
+        }
+
         return result;
     }
-<<<<<<< HEAD
-=======
-
-    if (group.categories && group.categories.length > 0) {
-      obj.categories = group.categories.map( category => this.owner.toObject(category) );
-    }
-
-    return obj;
-  }
-
->>>>>>> 14d23b8f
 }