--- conflicted
+++ resolved
@@ -193,55 +193,6 @@
     }
 
     /**
-<<<<<<< HEAD
-     * Return a raw object representation of this reflection.
-     * @deprecated Use serializers instead
-     */
-    toObject(): any {
-        const result = super.toObject();
-
-        if (this.type) {
-            result.type = this.type.toObject();
-        }
-
-        if (this.defaultValue) {
-            result.defaultValue = this.defaultValue;
-        }
-
-        if (this.overwrites) {
-            result.overwrites = this.overwrites.toObject();
-        }
-
-        if (this.inheritedFrom) {
-            result.inheritedFrom = this.inheritedFrom.toObject();
-        }
-
-        if (this.extendedTypes) {
-            result.extendedTypes = this.extendedTypes.map((t) => t.toObject());
-        }
-
-        if (this.extendedBy) {
-            result.extendedBy = this.extendedBy.map((t) => t.toObject());
-        }
-
-        if (this.implementedTypes) {
-            result.implementedTypes = this.implementedTypes.map((t) => t.toObject());
-        }
-
-        if (this.implementedBy) {
-            result.implementedBy = this.implementedBy.map((t) => t.toObject());
-        }
-
-        if (this.implementationOf) {
-            result.implementationOf = this.implementationOf.toObject();
-        }
-
-        return result;
-    }
-
-    /**
-=======
->>>>>>> 5a2fac6e
      * Return a string representation of this reflection.
      */
     toString(): string {
