/**
 * The TypeDoc main module and namespace.
 *
 * The [[Application]] class holds the core logic of the cli application. All code related
 * to resolving reflections is stored in [[TypeDoc.Factories]], the actual data models can be found
 * in [[TypeDoc.Models]] and the final rendering is defined in [[TypeDoc.Output]].
 */

import * as Path from 'path';
import * as FS from 'fs';
import * as typescript from 'typescript';

import { Converter } from './converter/index';
import { Renderer } from './output/renderer';
import { Serializer } from './serialization';
import { ProjectReflection } from './models/index';
import { Logger, ConsoleLogger, CallbackLogger, PluginHost, writeFile } from './utils/index';
import { createMinimatch } from './utils/paths';

import { AbstractComponent, ChildableComponent, Component, Option, DUMMY_APPLICATION_OWNER } from './utils/component';
import { Options, OptionsReadMode, OptionsReadResult } from './utils/options/index';
import { ParameterType } from './utils/options/declaration';

/**
 * The default TypeDoc main application class.
 *
 * This class holds the two main components of TypeDoc, the [[Dispatcher]] and
 * the [[Renderer]]. When running TypeDoc, first the [[Dispatcher]] is invoked which
 * generates a [[ProjectReflection]] from the passed in source files. The
 * [[ProjectReflection]] is a hierarchical model representation of the TypeScript
 * project. Afterwards the model is passed to the [[Renderer]] which uses an instance
 * of [[BaseTheme]] to generate the final documentation.
 *
 * Both the [[Dispatcher]] and the [[Renderer]] are subclasses of the [[EventDispatcher]]
 * and emit a series of events while processing the project. Subscribe to these Events
 * to control the application flow or alter the output.
 */
@Component({name: 'application', internal: true})
export class Application extends ChildableComponent<Application, AbstractComponent<Application>> {
    options: Options;

    /**
     * The converter used to create the declaration reflections.
     */
    converter: Converter;

    /**
     * The renderer used to generate the documentation output.
     */
    renderer: Renderer;

    /**
     * The serializer used to generate JSON output.
     */
    serializer: Serializer;

    /**
     * The logger that should be used to output messages.
     */
    logger: Logger;

    plugins: PluginHost;

    @Option({
        name: 'logger',
        help: 'Specify the logger that should be used, \'none\' or \'console\'',
        defaultValue: 'console',
        type: ParameterType.Mixed
    })
    loggerType!: string|Function;

    @Option({
        name: 'ignoreCompilerErrors',
        help: 'Should TypeDoc generate documentation pages even after the compiler has returned errors?',
        type: ParameterType.Boolean
    })
    ignoreCompilerErrors!: boolean;

    @Option({
        name: 'exclude',
        help: 'Define patterns for excluded files when specifying paths.',
        type: ParameterType.Array
    })
    exclude!: Array<string>;

    /**
     * The version number of TypeDoc.
     */
    static VERSION = '{{ VERSION }}';

    /**
     * Create a new TypeDoc application instance.
     *
     * @param options An object containing the options that should be used.
     */
    constructor(options?: Object) {
        super(DUMMY_APPLICATION_OWNER);

        this.logger    = new ConsoleLogger();
        this.converter = this.addComponent<Converter>('converter', Converter);
        this.serializer = this.addComponent<Serializer>('serializer', Serializer);
        this.renderer  = this.addComponent<Renderer>('renderer', Renderer);
        this.plugins   = this.addComponent('plugins', PluginHost);
        this.options   = this.addComponent('options', Options);

        this.bootstrap(options);
    }

    /**
     * Initialize TypeDoc with the given options object.
     *
     * @param options  The desired options to set.
     */
    protected bootstrap(options?: Object): OptionsReadResult {
        this.options.read(options, OptionsReadMode.Prefetch);

        const logger = this.loggerType;
        if (typeof logger === 'function') {
            this.logger = new CallbackLogger(<any> logger);
        } else if (logger === 'none') {
            this.logger = new Logger();
        }

        this.plugins.load();
        return this.options.read(this.options.getRawValues(), OptionsReadMode.Fetch);
    }

    /**
     * Return the application / root component instance.
     */
    get application(): Application {
        return this;
    }

    get isCLI(): boolean {
        return false;
    }

    /**
     * Return the path to the TypeScript compiler.
     */
    public getTypeScriptPath(): string {
        return Path.dirname(require.resolve('typescript'));
    }

    public getTypeScriptVersion(): string {
        const tsPath = this.getTypeScriptPath();
        const json = JSON.parse(FS.readFileSync(Path.join(tsPath, '..', 'package.json'), 'utf8'));
        return json.version;
    }

    /**
     * Run the converter for the given set of files and return the generated reflections.
     *
     * @param src  A list of source that should be compiled and converted.
     * @returns An instance of ProjectReflection on success, undefined otherwise.
     */
    public convert(src: string[]): ProjectReflection | undefined {
        this.logger.writeln('Using TypeScript %s from %s', this.getTypeScriptVersion(), this.getTypeScriptPath());

        const result = this.converter.convert(src);
        if (result.errors && result.errors.length) {
            this.logger.diagnostics(result.errors);
            if (this.ignoreCompilerErrors) {
                this.logger.resetErrors();
                return result.project;
            } else {
                return;
            }
        } else {
            return result.project;
        }
    }

    /**
     * @param src  A list of source files whose documentation should be generated.
     */
    public generateDocs(src: string[], out: string): boolean;

    /**
     * @param project  The project the documentation should be generated for.
     */
    public generateDocs(project: ProjectReflection, out: string): boolean;

    /**
     * Run the documentation generator for the given set of files.
     *
     * @param out  The path the documentation should be written to.
     * @returns TRUE if the documentation could be generated successfully, otherwise FALSE.
     */
    public generateDocs(input: ProjectReflection | string[], out: string): boolean {
        const project = input instanceof ProjectReflection ? input : this.convert(input);
        if (!project) {
            return false;
        }

        out = Path.resolve(out);
        this.renderer.render(project, out);
        if (this.logger.hasErrors()) {
            this.logger.error('Documentation could not be generated due to the errors above.');
        } else {
            this.logger.success('Documentation generated at %s', out);
        }

        return true;
    }

    /**
     * @param src  A list of source that should be compiled and converted.
     */
    public generateJson(src: string[], out: string): boolean;

    /**
     * @param project  The project that should be converted.
     */
    public generateJson(project: ProjectReflection, out: string): boolean;

    /**
     * Run the converter for the given set of files and write the reflections to a json file.
     *
     * @param out  The path and file name of the target file.
     * @returns TRUE if the json file could be written successfully, otherwise FALSE.
     */
    public generateJson(input: any, out: string): boolean {
        const project = input instanceof ProjectReflection ? input : this.convert(input);
        if (!project) {
            return false;
        }

        out = Path.resolve(out);
        const eventData = { outputDirectory: Path.dirname(out), outputFile: Path.basename(out) };
        const ser = this.serializer.projectToObject(project, { begin: eventData, end: eventData });
        writeFile(out, JSON.stringify(ser, null, '\t'), false);
        this.logger.success('JSON written to %s', out);

        return true;
    }

    /**
     * Expand a list of input files.
     *
     * Searches for directories in the input files list and replaces them with a
     * listing of all TypeScript files within them. One may use the ```--exclude``` option
     * to filter out files with a pattern.
     *
     * @param inputFiles  The list of files that should be expanded.
     * @returns  The list of input files with expanded directories.
     */
    public expandInputFiles(inputFiles: string[] = []): string[] {
        let files: string[] = [];
<<<<<<< HEAD

        const exclude = this.exclude
          ? createMinimatch(this.exclude)
          : [];
=======
        const exclude: Array<IMinimatch> = this.exclude ? this.exclude.map(pattern => new Minimatch(pattern, {dot: true})) : [];
>>>>>>> 0faf3a5e

        function isExcluded(fileName: string): boolean {
            return exclude.some(mm => mm.match(fileName));
        }

        function add(dirname: string) {
            FS.readdirSync(dirname).forEach((file) => {
                const realpath = Path.join(dirname, file);
                if (FS.statSync(realpath).isDirectory()) {
                    add(realpath);
                } else if (/\.tsx?$/.test(realpath)) {
                    if (isExcluded(realpath.replace(/\\/g, '/'))) {
                        return;
                    }

                    files.push(realpath);
                }
            });
        }

        inputFiles.forEach((file) => {
            file = Path.resolve(file);
            if (FS.statSync(file).isDirectory()) {
                add(file);
            } else if (!isExcluded(file)) {
                files.push(file);
            }
        });

        return files;
    }

    /**
     * Print the version number.
     */
    public toString() {
        return [
            '',
            'TypeDoc ' + Application.VERSION,
            'Using TypeScript ' + this.getTypeScriptVersion() + ' from ' + this.getTypeScriptPath(),
            ''
        ].join(typescript.sys.newLine);
    }
}<|MERGE_RESOLUTION|>--- conflicted
+++ resolved
@@ -248,14 +248,10 @@
      */
     public expandInputFiles(inputFiles: string[] = []): string[] {
         let files: string[] = [];
-<<<<<<< HEAD
 
         const exclude = this.exclude
           ? createMinimatch(this.exclude)
           : [];
-=======
-        const exclude: Array<IMinimatch> = this.exclude ? this.exclude.map(pattern => new Minimatch(pattern, {dot: true})) : [];
->>>>>>> 0faf3a5e
 
         function isExcluded(fileName: string): boolean {
             return exclude.some(mm => mm.match(fileName));
