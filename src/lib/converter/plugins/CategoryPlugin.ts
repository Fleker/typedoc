--- conflicted
+++ resolved
@@ -49,11 +49,7 @@
     /**
      * Triggered when the converter begins converting a project.
      */
-<<<<<<< HEAD
     private onBegin(_context: Context) {
-=======
-    private onBegin() {
->>>>>>> 2bf6e491
         // Set up static properties
         if (this.defaultCategory) {
             CategoryPlugin.defaultCategory = this.defaultCategory;
